// Copyright (c) Microsoft Corporation. All rights reserved.
// Licensed under the MIT License.

using System;
using System.IO;
using System.Collections.Generic;
using System.Linq;
using System.Runtime.InteropServices;
using Microsoft.ML.OnnxRuntime.Tensors;
using System.Threading.Tasks;
using Xunit;

namespace Microsoft.ML.OnnxRuntime.Tests
{
    public class InferenceTest
    {
        private const string module = "onnxruntime.dll";
        private const string propertiesFile = "Properties.txt";

        [Fact]
        public void TestSessionOptions()
        {
            using (SessionOptions opt = new SessionOptions())
            {
                Assert.NotNull(opt);

                // check default values of the properties
                Assert.True(opt.EnableSequentialExecution);
                Assert.True(opt.EnableMemoryPattern);
                Assert.False(opt.EnableProfiling);
                Assert.Equal("onnxruntime_profile_", opt.ProfileOutputPathPrefix);
                Assert.True(opt.EnableCpuMemArena);
                Assert.Equal("", opt.LogId);
                Assert.Equal(LogLevel.Verbose, opt.LogVerbosityLevel);
                Assert.Equal(0, opt.ThreadPoolSize);
                Assert.Equal(GraphOptimizationLevel.ORT_ENABLE_BASIC, opt.GraphOptimizationLevel);

                // try setting options 
                opt.EnableSequentialExecution = false;
                Assert.False(opt.EnableSequentialExecution);

                opt.EnableMemoryPattern = false;
                Assert.False(opt.EnableMemoryPattern);

                opt.EnableProfiling = true;
                Assert.True(opt.EnableProfiling);
                Assert.Equal("onnxruntime_profile_", opt.ProfileOutputPathPrefix);

                opt.ProfileOutputPathPrefix = "Ort_P_";
                Assert.Equal("Ort_P_", opt.ProfileOutputPathPrefix);

                opt.EnableCpuMemArena = false;
                Assert.False(opt.EnableCpuMemArena);

                opt.LogId = "MyLogId";
                Assert.Equal("MyLogId", opt.LogId);

                opt.LogVerbosityLevel = LogLevel.Error;
                Assert.Equal(LogLevel.Error, opt.LogVerbosityLevel);

                opt.ThreadPoolSize = 4;
                Assert.Equal(4, opt.ThreadPoolSize);

                opt.GraphOptimizationLevel = GraphOptimizationLevel.ORT_ENABLE_EXTENDED;
                Assert.Equal(GraphOptimizationLevel.ORT_ENABLE_EXTENDED, opt.GraphOptimizationLevel);

                Assert.Throws<OnnxRuntimeException>(() => { opt.ThreadPoolSize = -2; });
<<<<<<< HEAD
                Assert.Throws<OnnxRuntimeException>(() => { opt.GraphOptimizationLevel = 10; });
=======
                Assert.Throws<OnnxRuntimeException>(() => { opt.GraphOptimizationLevel = (GraphOptimizationLevel)10; });
>>>>>>> 8d12ce45

            }
        }

        [Fact]
        public void TestRunOptions()
        {
            using (var opt = new RunOptions())
            {
                Assert.NotNull(opt);

                //verify default options
                Assert.False(opt.Terminate);
                Assert.Equal(LogLevel.Verbose, opt.LogVerbosityLevel);
                Assert.Equal("", opt.LogTag);

                // try setting options
                opt.Terminate = true;
                Assert.True(opt.Terminate);

                opt.LogVerbosityLevel = LogLevel.Error;
                Assert.Equal(LogLevel.Error, opt.LogVerbosityLevel);

                opt.LogTag = "MyLogTag";
                Assert.Equal("MyLogTag", opt.LogTag);
            }
        }

        [Fact]
        public void CanCreateAndDisposeSessionWithModelPath()
        {
            string modelPath = Path.Combine(Directory.GetCurrentDirectory(), "squeezenet.onnx");
            using (var session = new InferenceSession(modelPath))
            {
                Assert.NotNull(session);
                Assert.NotNull(session.InputMetadata);
                Assert.Equal(1, session.InputMetadata.Count); // 1 input node
                Assert.True(session.InputMetadata.ContainsKey("data_0")); // input node name
                Assert.Equal(typeof(float), session.InputMetadata["data_0"].ElementType);
                Assert.True(session.InputMetadata["data_0"].IsTensor);
                var expectedInputDimensions = new int[] { 1, 3, 224, 224 };
                Assert.Equal(expectedInputDimensions.Length, session.InputMetadata["data_0"].Dimensions.Length);
                for (int i = 0; i < expectedInputDimensions.Length; i++)
                {
                    Assert.Equal(expectedInputDimensions[i], session.InputMetadata["data_0"].Dimensions[i]);
                }

                Assert.NotNull(session.OutputMetadata);
                Assert.Equal(1, session.OutputMetadata.Count); // 1 output node
                Assert.True(session.OutputMetadata.ContainsKey("softmaxout_1")); // output node name
                Assert.Equal(typeof(float), session.OutputMetadata["softmaxout_1"].ElementType);
                Assert.True(session.OutputMetadata["softmaxout_1"].IsTensor);
                var expectedOutputDimensions = new int[] { 1, 1000, 1, 1 };
                Assert.Equal(expectedOutputDimensions.Length, session.OutputMetadata["softmaxout_1"].Dimensions.Length);
                for (int i = 0; i < expectedOutputDimensions.Length; i++)
                {
                    Assert.Equal(expectedOutputDimensions[i], session.OutputMetadata["softmaxout_1"].Dimensions[i]);
                }
            }
        }

        [Theory]
        [InlineData(GraphOptimizationLevel.ORT_DISABLE_ALL, true)]
        [InlineData(GraphOptimizationLevel.ORT_DISABLE_ALL, false)]
        [InlineData(GraphOptimizationLevel.ORT_ENABLE_EXTENDED, true)]
        [InlineData(GraphOptimizationLevel.ORT_ENABLE_EXTENDED, false)]
        private void CanRunInferenceOnAModel(GraphOptimizationLevel graphOptimizationLevel, bool disableSequentialExecution)
        {
            string modelPath = Path.Combine(Directory.GetCurrentDirectory(), "squeezenet.onnx");

            // Set the graph optimization level for this session.
            SessionOptions options = new SessionOptions();
            options.GraphOptimizationLevel = graphOptimizationLevel;
            if (disableSequentialExecution) options.EnableSequentialExecution = false;

            using (var session = new InferenceSession(modelPath, options))
            {
                var inputMeta = session.InputMetadata;
                var container = new List<NamedOnnxValue>();

                float[] inputData = LoadTensorFromFile(@"bench.in"); // this is the data for only one input tensor for this model

                foreach (var name in inputMeta.Keys)
                {
                    Assert.Equal(typeof(float), inputMeta[name].ElementType);
                    Assert.True(inputMeta[name].IsTensor);
                    var tensor = new DenseTensor<float>(inputData, inputMeta[name].Dimensions);
                    container.Add(NamedOnnxValue.CreateFromTensor<float>(name, tensor));
                }

                // Run the inference
                using (var results = session.Run(container))  // results is an IReadOnlyList<NamedOnnxValue> container
                {
                    validateRunResults(results);
                }

                // Run Inference with RunOptions
                using (var runOptions = new RunOptions())
                {
                    runOptions.LogTag = "CsharpTest";
                    runOptions.Terminate = true;
                    runOptions.LogVerbosityLevel = LogLevel.Error;
                    IReadOnlyCollection<string> outputNames = session.OutputMetadata.Keys.ToList();

                    using (var results = session.Run(container, outputNames, runOptions))  // results is an IReadOnlyList<NamedOnnxValue> container
                    {
                        validateRunResults(results);
                    }
                }
            }
        }

        private void validateRunResults(IDisposableReadOnlyCollection<DisposableNamedOnnxValue> results)
        {
            float[] expectedOutput = LoadTensorFromFile(@"bench.expected_out");
            // validate the results
            foreach (var r in results)
            {
                Assert.Equal(1, results.Count);
                Assert.Equal("softmaxout_1", r.Name);

                var resultTensor = r.AsTensor<float>();
                int[] expectedDimensions = { 1, 1000, 1, 1 };  // hardcoded for now for the test data
                Assert.Equal(expectedDimensions.Length, resultTensor.Rank);

                var resultDimensions = resultTensor.Dimensions;
                for (int i = 0; i < expectedDimensions.Length; i++)
                {
                    Assert.Equal(expectedDimensions[i], resultDimensions[i]);
                }

                var resultArray = r.AsTensor<float>().ToArray();
                Assert.Equal(expectedOutput.Length, resultArray.Length);
                Assert.Equal(expectedOutput, resultArray, new floatComparer());
            }
        }


        [Fact]
        private void ThrowWrongInputName()
        {
            var tuple = OpenSessionSqueezeNet();
            var session = tuple.Item1;
            var inputData = tuple.Item2;
            var tensor = tuple.Item3;
            var inputMeta = session.InputMetadata;
            var container = new List<NamedOnnxValue>();
            container.Add(NamedOnnxValue.CreateFromTensor<float>("wrong_name", tensor));
            var ex = Assert.Throws<OnnxRuntimeException>(() => session.Run(container));
            Assert.Contains("Invalid Feed Input", ex.Message);
            session.Dispose();
        }

        [Fact]
        private void ThrowWrongInputType()
        {
            var tuple = OpenSessionSqueezeNet();
            var session = tuple.Item1;
            var inputData = tuple.Item2;
            var inputMeta = session.InputMetadata;
            var container = new List<NamedOnnxValue>();
            int[] inputDataInt = inputData.Select(x => (int)x).ToArray();
            var tensor = new DenseTensor<int>(inputDataInt, inputMeta["data_0"].Dimensions);
            container.Add(NamedOnnxValue.CreateFromTensor<int>("data_0", tensor));
            var ex = Assert.Throws<OnnxRuntimeException>(() => session.Run(container));
            var msg = ex.ToString().Substring(0, 101);
            // TODO: message is diff in LInux. Use substring match
            Assert.Equal("Microsoft.ML.OnnxRuntime.OnnxRuntimeException: [ErrorCode:InvalidArgument] Unexpected input data type", msg);
            session.Dispose();
        }

        [Fact]
        private void ThrowExtraInputs()
        {
            var tuple = OpenSessionSqueezeNet();
            var session = tuple.Item1;
            var inputData = tuple.Item2;
            var tensor = tuple.Item3;
            var inputMeta = session.InputMetadata;
            var container = new List<NamedOnnxValue>();
            var nov1 = NamedOnnxValue.CreateFromTensor<float>("data_0", tensor);
            var nov2 = NamedOnnxValue.CreateFromTensor<float>("extra", tensor);
            container.Add(nov1);
            container.Add(nov2);
            var ex = Assert.Throws<OnnxRuntimeException>(() => session.Run(container));
            Assert.StartsWith("[ErrorCode:InvalidArgument] Invalid Feed Input Name", ex.Message);
            session.Dispose();
        }

        [Fact]
        private void TestMultiThreads()
        {
            var numThreads = 10;
            var loop = 10;
            var tuple = OpenSessionSqueezeNet();
            var session = tuple.Item1;
            var inputData = tuple.Item2;
            var tensor = tuple.Item3;
            var expectedOut = tuple.Item4;
            var inputMeta = session.InputMetadata;
            var container = new List<NamedOnnxValue>();
            container.Add(NamedOnnxValue.CreateFromTensor<float>("data_0", tensor));
            var tasks = new Task[numThreads];
            for (int i = 0; i < numThreads; i++)
            {
                tasks[i] = Task.Factory.StartNew(() =>
                {
                    for (int j = 0; j < loop; j++)
                    {
                        var resnov = session.Run(container);
                        var res = resnov.ToArray()[0].AsTensor<float>().ToArray<float>();
                        Assert.Equal(res, expectedOut, new floatComparer());
                    }
                });
            };
            Task.WaitAll(tasks);
            session.Dispose();
        }

        [x64Fact]
        private void TestPreTrainedModelsOpset7And8()
        {
            var skipModels = new List<String>() {
                "mxnet_arcface",  // Model not supported by CPU execution provider
                "tf_inception_v2",  // TODO: Debug failing model, skipping for now
                "fp16_inception_v1",  // 16-bit float not supported type in C#.
                "fp16_shufflenet",  // 16-bit float not supported type in C#.
                "fp16_tiny_yolov2" };  // 16-bit float not supported type in C#.

            var disableContribOpsEnvVar = Environment.GetEnvironmentVariable("DisableContribOps");
            var isContribOpsDisabled = (disableContribOpsEnvVar != null) ? disableContribOpsEnvVar.Equals("ON") : false;
            if (isContribOpsDisabled)
            {
                skipModels.Add("test_tiny_yolov2");
            }

            var opsets = new[] { "opset7", "opset8" };
            var modelsDir = GetTestModelsDir();
            foreach (var opset in opsets)
            {
                var modelRoot = new DirectoryInfo(Path.Combine(modelsDir, opset));
                foreach (var modelDir in modelRoot.EnumerateDirectories())
                {
                    String onnxModelFileName = null;

                    if (skipModels.Contains(modelDir.Name))
                        continue;

                    try
                    {
                        var onnxModelNames = modelDir.GetFiles("*.onnx");
                        if (onnxModelNames.Length > 1)
                        {
                            // TODO remove file "._resnet34v2.onnx" from test set
                            bool validModelFound = false;
                            for (int i = 0; i < onnxModelNames.Length; i++)
                            {
                                if (onnxModelNames[i].Name != "._resnet34v2.onnx")
                                {
                                    onnxModelNames[0] = onnxModelNames[i];
                                    validModelFound = true;
                                }
                            }

                            if (!validModelFound)
                            {
                                var modelNamesList = string.Join(",", onnxModelNames.Select(x => x.ToString()));
                                throw new Exception($"Opset {opset}: Model {modelDir}. Can't determine model file name. Found these :{modelNamesList}");
                            }
                        }

                        onnxModelFileName = Path.Combine(modelsDir, opset, modelDir.Name, onnxModelNames[0].Name);
                        using (var session = new InferenceSession(onnxModelFileName))
                        {
                            var inMeta = session.InputMetadata;
                            var innodepair = inMeta.First();
                            var innodename = innodepair.Key;
                            var innodedims = innodepair.Value.Dimensions;
                            for (int i = 0; i < innodedims.Length; i++)
                            {
                                if (innodedims[i] < 0)
                                    innodedims[i] = -1 * innodedims[i];
                            }

                            var testRoot = new DirectoryInfo(Path.Combine(modelsDir, opset, modelDir.Name));
                            var testData = testRoot.EnumerateDirectories("test_data*").First();
                            var dataIn = LoadTensorFromFilePb(Path.Combine(modelsDir, opset, modelDir.Name, testData.ToString(), "input_0.pb"));
                            var dataOut = LoadTensorFromFilePb(Path.Combine(modelsDir, opset, modelDir.Name, testData.ToString(), "output_0.pb"));
                            var tensorIn = new DenseTensor<float>(dataIn, innodedims);
                            var nov = new List<NamedOnnxValue>();
                            nov.Add(NamedOnnxValue.CreateFromTensor<float>(innodename, tensorIn));
                            using (var resnov = session.Run(nov))
                            {
                                var res = resnov.ToArray()[0].AsTensor<float>().ToArray<float>();
                                Assert.Equal(res, dataOut, new floatComparer());
                            }
                        }
                    }
                    catch (Exception ex)
                    {
                        var msg = $"Opset {opset}: Model {modelDir}: ModelFile = {onnxModelFileName} error = {ex.Message}";
                        throw new Exception(msg);
                    }
                } //model
            } //opset
        }

        [Fact]
        private void TestModelInputFloat()
        {
            // model takes 1x5 input of fixed type, echoes back
            string modelPath = Path.Combine(Directory.GetCurrentDirectory(), "test_types_FLOAT.pb");

            using (var session = new InferenceSession(modelPath))
            {
                var container = new List<NamedOnnxValue>();
                var tensorIn = new DenseTensor<float>(new float[] { 1.0f, 2.0f, -3.0f, float.MinValue, float.MaxValue }, new int[] { 1, 5 });
                var nov = NamedOnnxValue.CreateFromTensor("input", tensorIn);
                container.Add(nov);
                using (var res = session.Run(container))
                {
                    var tensorOut = res.First().AsTensor<float>();
                    Assert.True(tensorOut.SequenceEqual(tensorIn));
                }
            }
        }

        [Fact(Skip = "Boolean tensor not supported yet")]
        private void TestModelInputBOOL()
        {
            // model takes 1x5 input of fixed type, echoes back
            string modelPath = Path.Combine(Directory.GetCurrentDirectory(), "test_types_BOOL.pb");
            using (var session = new InferenceSession(modelPath))
            {
                var container = new List<NamedOnnxValue>();
                var tensorIn = new DenseTensor<bool>(new bool[] { true, false, true, false, true }, new int[] { 1, 5 });
                var nov = NamedOnnxValue.CreateFromTensor("input", tensorIn);
                container.Add(nov);
                using (var res = session.Run(container))
                {
                    var tensorOut = res.First().AsTensor<bool>();
                    Assert.True(tensorOut.SequenceEqual(tensorIn));
                }
            }
        }

        [Fact]
        private void TestModelInputINT32()
        {
            // model takes 1x5 input of fixed type, echoes back
            string modelPath = Path.Combine(Directory.GetCurrentDirectory(), "test_types_INT32.pb");
            using (var session = new InferenceSession(modelPath))
            {
                var container = new List<NamedOnnxValue>();
                var tensorIn = new DenseTensor<int>(new int[] { 1, -2, -3, int.MinValue, int.MaxValue }, new int[] { 1, 5 });
                var nov = NamedOnnxValue.CreateFromTensor("input", tensorIn);
                container.Add(nov);
                using (var res = session.Run(container))
                {
                    var tensorOut = res.First().AsTensor<int>();
                    Assert.True(tensorOut.SequenceEqual(tensorIn));
                }
            }
        }

        [Fact]
        private void TestModelInputDOUBLE()
        {
            // model takes 1x5 input of fixed type, echoes back
            string modelPath = Path.Combine(Directory.GetCurrentDirectory(), "test_types_DOUBLE.pb");
            using (var session = new InferenceSession(modelPath))
            {
                var container = new List<NamedOnnxValue>();
                var tensorIn = new DenseTensor<double>(new double[] { 1.0, 2.0, -3.0, 5, 5 }, new int[] { 1, 5 });
                var nov = NamedOnnxValue.CreateFromTensor("input", tensorIn);
                container.Add(nov);
                using (var res = session.Run(container))
                {
                    var tensorOut = res.First().AsTensor<double>();
                    Assert.True(tensorOut.SequenceEqual(tensorIn));
                }
            }

        }

        [Fact(Skip = "String tensor not supported yet")]
        private void TestModelInputSTRING()
        {
            // model takes 1x5 input of fixed type, echoes back
            string modelPath = Path.Combine(Directory.GetCurrentDirectory(), "test_types_STRING.onnx");
            using (var session = new InferenceSession(modelPath))
            {
                var container = new List<NamedOnnxValue>();
                var tensorIn = new DenseTensor<string>(new string[] { "a", "c", "d", "z", "f" }, new int[] { 1, 5 });
                var nov = NamedOnnxValue.CreateFromTensor("input", tensorIn);
                container.Add(nov);
                using (var res = session.Run(container))
                {
                    var tensorOut = res.First().AsTensor<string>();
                    Assert.True(tensorOut.SequenceEqual(tensorIn));
                }
            }
        }

        [Fact(Skip = "Int8 not supported yet")]
        private void TestModelInputINT8()
        {
            // model takes 1x5 input of fixed type, echoes back
            string modelPath = Path.Combine(Directory.GetCurrentDirectory(), "test_types_INT8.pb");
            using (var session = new InferenceSession(modelPath))
            {
                var container = new List<NamedOnnxValue>();
                var tensorIn = new DenseTensor<sbyte>(new sbyte[] { 1, 2, -3, sbyte.MinValue, sbyte.MaxValue }, new int[] { 1, 5 });
                var nov = NamedOnnxValue.CreateFromTensor("input", tensorIn);
                container.Add(nov);
                using (var res = session.Run(container))
                {
                    var tensorOut = res.First().AsTensor<sbyte>();
                    Assert.True(tensorOut.SequenceEqual(tensorIn));
                }
            }
        }

        [Fact]
        private void TestModelInputUINT8()
        {
            // model takes 1x5 input of fixed type, echoes back
            string modelPath = Path.Combine(Directory.GetCurrentDirectory(), "test_types_UINT8.pb");
            using (var session = new InferenceSession(modelPath))
            {
                var container = new List<NamedOnnxValue>();
                var tensorIn = new DenseTensor<byte>(new byte[] { 1, 2, 3, byte.MinValue, byte.MaxValue }, new int[] { 1, 5 });
                var nov = NamedOnnxValue.CreateFromTensor("input", tensorIn);
                container.Add(nov);
                using (var res = session.Run(container))
                {
                    var tensorOut = res.First().AsTensor<byte>();
                    Assert.True(tensorOut.SequenceEqual(tensorIn));
                }
            }
        }

        [Fact]
        private void TestModelInputUINT16()
        {
            // model takes 1x5 input of fixed type, echoes back
            string modelPath = Path.Combine(Directory.GetCurrentDirectory(), "test_types_UINT16.pb");
            using (var session = new InferenceSession(modelPath))
            {
                var container = new List<NamedOnnxValue>();
                var tensorIn = new DenseTensor<UInt16>(new UInt16[] { 1, 2, 3, UInt16.MinValue, UInt16.MaxValue }, new int[] { 1, 5 });
                var nov = NamedOnnxValue.CreateFromTensor("input", tensorIn);
                container.Add(nov);
                using (var res = session.Run(container))
                {
                    var tensorOut = res.First().AsTensor<UInt16>();
                    Assert.True(tensorOut.SequenceEqual(tensorIn));
                }
            }
        }

        [Fact]
        private void TestModelInputINT16()
        {
            // model takes 1x5 input of fixed type, echoes back
            string modelPath = Path.Combine(Directory.GetCurrentDirectory(), "test_types_INT16.pb");
            using (var session = new InferenceSession(modelPath))
            {
                var container = new List<NamedOnnxValue>();
                var tensorIn = new DenseTensor<Int16>(new Int16[] { 1, 2, 3, Int16.MinValue, Int16.MaxValue }, new int[] { 1, 5 });
                var nov = NamedOnnxValue.CreateFromTensor("input", tensorIn);
                container.Add(nov);
                using (var res = session.Run(container))
                {
                    var tensorOut = res.First().AsTensor<Int16>();
                    Assert.True(tensorOut.SequenceEqual(tensorIn));
                }
            }
        }

        [Fact]
        private void TestModelInputINT64()
        {
            // model takes 1x5 input of fixed type, echoes back
            string modelPath = Path.Combine(Directory.GetCurrentDirectory(), "test_types_INT64.pb");
            using (var session = new InferenceSession(modelPath))
            {
                var container = new List<NamedOnnxValue>();
                var tensorIn = new DenseTensor<Int64>(new Int64[] { 1, 2, -3, Int64.MinValue, Int64.MaxValue }, new int[] { 1, 5 });
                var nov = NamedOnnxValue.CreateFromTensor("input", tensorIn);
                container.Add(nov);
                using (var res = session.Run(container))
                {
                    var tensorOut = res.First().AsTensor<Int64>();
                    Assert.True(tensorOut.SequenceEqual(tensorIn));
                }
            }
        }

        [Fact]
        private void TestModelInputUINT32()
        {
            // model takes 1x5 input of fixed type, echoes back
            string modelPath = Path.Combine(Directory.GetCurrentDirectory(), "test_types_UINT32.pb");
            using (var session = new InferenceSession(modelPath))
            {
                var container = new List<NamedOnnxValue>();
                var tensorIn = new DenseTensor<UInt32>(new UInt32[] { 1, 2, 3, UInt32.MinValue, UInt32.MaxValue }, new int[] { 1, 5 });
                var nov = NamedOnnxValue.CreateFromTensor("input", tensorIn);
                container.Add(nov);
                using (var res = session.Run(container))
                {
                    var tensorOut = res.First().AsTensor<UInt32>();
                    Assert.True(tensorOut.SequenceEqual(tensorIn));
                }
            }
        }
        [Fact]
        private void TestModelInputUINT64()
        {
            // model takes 1x5 input of fixed type, echoes back
            string modelPath = Path.Combine(Directory.GetCurrentDirectory(), "test_types_UINT64.pb");
            using (var session = new InferenceSession(modelPath))
            {
                var container = new List<NamedOnnxValue>();
                var tensorIn = new DenseTensor<UInt64>(new UInt64[] { 1, 2, 3, UInt64.MinValue, UInt64.MaxValue }, new int[] { 1, 5 });
                var nov = NamedOnnxValue.CreateFromTensor("input", tensorIn);
                container.Add(nov);
                using (var res = session.Run(container))
                {
                    var tensorOut = res.First().AsTensor<UInt64>();
                    Assert.True(tensorOut.SequenceEqual(tensorIn));
                }
            }
        }

        [Fact(Skip = "FLOAT16 not available in C#")]
        private void TestModelInputFLOAT16()
        {
            // model takes 1x5 input of fixed type, echoes back
            string modelPath = Path.Combine(Directory.GetCurrentDirectory(), "test_types_FLOAT16.pb");
            using (var session = new InferenceSession(modelPath))
            {
                var container = new List<NamedOnnxValue>();
                var tensorIn = new DenseTensor<float>(new float[] { 1.0f, 2.0f, -3.0f, float.MinValue, float.MaxValue }, new int[] { 1, 5 });
                var nov = NamedOnnxValue.CreateFromTensor("input", tensorIn);
                container.Add(nov);
                using (var res = session.Run(container))
                {
                    var tensorOut = res.First().AsTensor<float>();
                    Assert.True(tensorOut.SequenceEqual(tensorIn));
                }
            }
        }

        [Fact]
        private void TestModelSequenceOfMapIntFloat()
        {
            // test model trained using lightgbm classifier
            // produces 2 named outputs
            //   "label" is a tensor,
            //   "probabilities" is a sequence<map<int64, float>>
            // https://github.com/onnx/sklearn-onnx/blob/master/docs/examples/plot_pipeline_lightgbm.py

            string modelPath = Path.Combine(Directory.GetCurrentDirectory(), "test_sequence_map_int_float.pb");
            using (var session = new InferenceSession(modelPath))
            {

                var outMeta = session.OutputMetadata;
                Assert.Equal(OnnxValueType.ONNX_TYPE_TENSOR, outMeta["label"].OnnxValueType);
                Assert.Equal(OnnxValueType.ONNX_TYPE_SEQUENCE, outMeta["probabilities"].OnnxValueType);

                var container = new List<NamedOnnxValue>();
                var tensorIn = new DenseTensor<float>(new float[] { 5.8f, 2.8f }, new int[] { 1, 2 });
                var nov = NamedOnnxValue.CreateFromTensor("input", tensorIn);
                container.Add(nov);

                using (var outputs = session.Run(container))
                {
                    // first output is a tensor containing label
                    var outNode1 = outputs.ElementAtOrDefault(0);
                    Assert.Equal("label", outNode1.Name);

                    // try-cast as a tensor
                    var outLabelTensor = outNode1.AsTensor<Int64>();

                    // Label 1 should have highest probaility
                    Assert.Equal(1, outLabelTensor[0]);

                    // second output is a sequence<map<int64, float>>
                    // try-cast to an sequence of NOV
                    var outNode2 = outputs.ElementAtOrDefault(1);
                    Assert.Equal("probabilities", outNode2.Name);

                    // try-cast to an sequence of NOV
                    var seq = outNode2.AsEnumerable<NamedOnnxValue>();

                    // try-cast first element in sequence to map/dictionary type
                    if (System.Environment.Is64BitProcess)
                    {
                        var map = seq.First().AsDictionary<Int64, float>();
                        Assert.Equal(0.25938290, map[0], 6);
                        Assert.Equal(0.40904793, map[1], 6);
                        Assert.Equal(0.33156919, map[2], 6);
                    }
                    else // 32-bit
                    {
                        var map = seq.First().AsDictionary<long, float>();
                        Assert.Equal(0.25938290, map[0], 6);
                        Assert.Equal(0.40904793, map[1], 6);
                        Assert.Equal(0.33156919, map[2], 6);
                    }
                }
            }
        }

        [Fact]
        private void TestModelSequenceOfMapStringFloat()
        {
            // test model trained using lightgbm classifier
            // produces 2 named outputs
            //   "label" is a tensor,
            //   "probabilities" is a sequence<map<int64, float>>
            // https://github.com/onnx/sklearn-onnx/blob/master/docs/examples/plot_pipeline_lightgbm.py

            string modelPath = Path.Combine(Directory.GetCurrentDirectory(), "test_sequence_map_string_float.pb");

            using (var session = new InferenceSession(modelPath))
            {
                var outMeta = session.OutputMetadata;
                Assert.Equal(OnnxValueType.ONNX_TYPE_TENSOR, outMeta["label"].OnnxValueType);
                Assert.Equal(OnnxValueType.ONNX_TYPE_SEQUENCE, outMeta["probabilities"].OnnxValueType);

                var container = new List<NamedOnnxValue>();
                var tensorIn = new DenseTensor<float>(new float[] { 5.8f, 2.8f }, new int[] { 1, 2 });
                var nov = NamedOnnxValue.CreateFromTensor("input", tensorIn);
                container.Add(nov);

                using (var outputs = session.Run(container))
                {
                    // first output is a tensor containing label
                    var outNode1 = outputs.ElementAtOrDefault(0);
                    Assert.Equal("label", outNode1.Name);

                    // try-cast as a tensor
                    var outLabelTensor = outNode1.AsTensor<string>();

                    // Label 1 should have highest probaility
                    Assert.Equal("1", outLabelTensor[0]);

                    // second output is a sequence<map<int64, float>>
                    // try-cast to an sequence of NOV
                    var outNode2 = outputs.ElementAtOrDefault(1);
                    Assert.Equal("probabilities", outNode2.Name);

                    // try-cast to an sequence of NOV
                    var seq = outNode2.AsEnumerable<NamedOnnxValue>();

                    // try-cast first element in sequence to map/dictionary type
                    var map = seq.First().AsDictionary<string, float>();
                    //verify values are valid
                    Assert.Equal(0.25938290, map["0"], 6);
                    Assert.Equal(0.40904793, map["1"], 6);
                    Assert.Equal(0.33156919, map["2"], 6);
                }
            }
        }

        [Fact]
        private void TestModelSerialization()
        {
            string modelPath = Path.Combine(Directory.GetCurrentDirectory(), "squeezenet.onnx");
            string modelOutputPath = Path.Combine(Directory.GetCurrentDirectory(), "optimized-squeezenet.onnx");
            // Set the optimized model file path to assert that no exception are thrown.
            SessionOptions options = new SessionOptions();
            options.OptimizedModelFilePath = modelOutputPath;
            options.GraphOptimizationLevel = GraphOptimizationLevel.ORT_ENABLE_BASIC;
            var session = new InferenceSession(modelPath, options);
            Assert.NotNull(session);
            Assert.True(File.Exists(modelOutputPath));
        }

        [GpuFact]
        private void TestGpu()
        {
            var gpu = Environment.GetEnvironmentVariable("TESTONGPU");
            var tuple = OpenSessionSqueezeNet(0); // run on deviceID 0
            float[] expectedOutput = LoadTensorFromFile(@"bench.expected_out");

            using (var session = tuple.Item1)
            {
                var inputData = tuple.Item2;
                var tensor = tuple.Item3;
                var inputMeta = session.InputMetadata;
                var container = new List<NamedOnnxValue>();
                container.Add(NamedOnnxValue.CreateFromTensor<float>("data_0", tensor));
                var res = session.Run(container);
                var resultArray = res.First().AsTensor<float>().ToArray();
                Assert.Equal(expectedOutput, resultArray, new floatComparer());
            }
        }


        [DllImport("kernel32", SetLastError = true)]
        static extern IntPtr LoadLibrary(string lpFileName);

        [DllImport("kernel32", CharSet = CharSet.Ansi)]
        static extern UIntPtr GetProcAddress(IntPtr hModule, string procName);

        [Fact]
        private void VerifyNativeMethodsExist()
        {
            // Check for  external API changes
            if (!RuntimeInformation.IsOSPlatform(OSPlatform.Windows))
                return;
            var entryPointNames = new[]{
            "OrtCreateEnv","OrtReleaseEnv",
            "OrtGetErrorCode","OrtGetErrorMessage", "OrtReleaseStatus",
            "OrtCreateSession","OrtRun",
            "OrtSessionGetInputCount", "OrtSessionGetOutputCount","OrtSessionGetInputName","OrtSessionGetOutputName",
            "OrtSessionGetInputTypeInfo", "OrtSessionGetOutputTypeInfo","OrtReleaseSession",
            "OrtCreateSessionOptions","OrtCloneSessionOptions",
            "OrtEnableSequentialExecution","OrtDisableSequentialExecution","OrtEnableProfiling","OrtDisableProfiling",
            "OrtEnableMemPattern","OrtDisableMemPattern","OrtEnableCpuMemArena","OrtDisableCpuMemArena",
            "OrtSetSessionLogId","OrtSetSessionLogVerbosityLevel","OrtSetSessionThreadPoolSize","OrtSetSessionGraphOptimizationLevel",
            "OrtSetOptimizedModelFilePath", "OrtSessionOptionsAppendExecutionProvider_CPU",
            "OrtCreateRunOptions", "OrtReleaseRunOptions", "OrtRunOptionsSetRunLogVerbosityLevel", "OrtRunOptionsSetRunTag",
            "OrtRunOptionsGetRunLogVerbosityLevel", "OrtRunOptionsGetRunTag","OrtRunOptionsEnableTerminate", "OrtRunOptionsDisableTerminate",
            "OrtCreateAllocatorInfo","OrtCreateCpuAllocatorInfo",
            "OrtCreateDefaultAllocator","OrtAllocatorFree","OrtAllocatorGetInfo",
            "OrtCreateTensorWithDataAsOrtValue","OrtGetTensorMutableData", "OrtReleaseAllocatorInfo",
            "OrtCastTypeInfoToTensorInfo","OrtGetTensorTypeAndShape","OrtGetTensorElementType","OrtGetDimensionsCount",
            "OrtGetDimensions","OrtGetTensorShapeElementCount","OrtReleaseValue"};

            var hModule = LoadLibrary(module);
            foreach (var ep in entryPointNames)
            {
                var x = GetProcAddress(hModule, ep);
                Assert.False(x == UIntPtr.Zero, $"Entrypoint {ep} not found in module {module}");
            }
        }

        static string GetTestModelsDir()
        {
            // get build directory, append downloaded models location
            var cwd = Directory.GetCurrentDirectory();
            var props = File.ReadAllLines(Path.Combine(cwd, propertiesFile));
            var modelsRelDir = Path.Combine(props[0].Split('=')[1].Trim());
            var modelsDir = Path.Combine(cwd, @"../../..", modelsRelDir, "models");
            return modelsDir;
        }

        static float[] LoadTensorFromFile(string filename, bool skipheader = true)
        {
            var tensorData = new List<float>();

            // read data from file
            using (var inputFile = new System.IO.StreamReader(filename))
            {
                if (skipheader)
                    inputFile.ReadLine(); //skip the input name
                string[] dataStr = inputFile.ReadLine().Split(new char[] { ',', '[', ']', ' ' }, StringSplitOptions.RemoveEmptyEntries);
                for (int i = 0; i < dataStr.Length; i++)
                {
                    tensorData.Add(Single.Parse(dataStr[i]));
                }
            }

            return tensorData.ToArray();
        }

        static float[] LoadTensorFromFilePb(string filename)
        {
            var file = File.OpenRead(filename);
            var tensor = Onnx.TensorProto.Parser.ParseFrom(file);
            file.Close();
            var raw = tensor.RawData.ToArray();
            var floatArr = new float[raw.Length / sizeof(float)];
            Buffer.BlockCopy(raw, 0, floatArr, 0, raw.Length);
            return floatArr;
        }

        static Tuple<InferenceSession, float[], DenseTensor<float>, float[]> OpenSessionSqueezeNet(int? cudaDeviceId = null)
        {
            string modelPath = Path.Combine(Directory.GetCurrentDirectory(), "squeezenet.onnx");
            var session = (cudaDeviceId.HasValue)
                ? new InferenceSession(modelPath, SessionOptions.MakeSessionOptionWithCudaProvider(cudaDeviceId.Value))
                : new InferenceSession(modelPath);
            float[] inputData = LoadTensorFromFile(@"bench.in");
            float[] expectedOutput = LoadTensorFromFile(@"bench.expected_out");
            var inputMeta = session.InputMetadata;
            var tensor = new DenseTensor<float>(inputData, inputMeta["data_0"].Dimensions);
            return new Tuple<InferenceSession, float[], DenseTensor<float>, float[]>(session, inputData, tensor, expectedOutput);
        }

        class floatComparer : IEqualityComparer<float>
        {
            private float atol = 1e-3f;
            private float rtol = 1.7e-2f;

            public bool Equals(float x, float y)
            {
                return Math.Abs(x - y) <= (atol + rtol * Math.Abs(y));
            }
            public int GetHashCode(float x)
            {
                return 0;
            }
        }

        private class GpuFact : FactAttribute
        {
            public GpuFact()
            {
                var testOnGpu = System.Environment.GetEnvironmentVariable("TESTONGPU");
                if (testOnGpu == null || !testOnGpu.Equals("ON"))
                {
                    Skip = "GPU testing not enabled";
                }
            }
        }

        private class x64Fact : FactAttribute
        {
            public x64Fact()
            {
                if (System.Environment.Is64BitProcess == false)
                {
                    Skip = "Not 64-bit process";
                }
            }
        }
    }
}<|MERGE_RESOLUTION|>--- conflicted
+++ resolved
@@ -65,12 +65,7 @@
                 Assert.Equal(GraphOptimizationLevel.ORT_ENABLE_EXTENDED, opt.GraphOptimizationLevel);
 
                 Assert.Throws<OnnxRuntimeException>(() => { opt.ThreadPoolSize = -2; });
-<<<<<<< HEAD
-                Assert.Throws<OnnxRuntimeException>(() => { opt.GraphOptimizationLevel = 10; });
-=======
                 Assert.Throws<OnnxRuntimeException>(() => { opt.GraphOptimizationLevel = (GraphOptimizationLevel)10; });
->>>>>>> 8d12ce45
-
             }
         }
 
