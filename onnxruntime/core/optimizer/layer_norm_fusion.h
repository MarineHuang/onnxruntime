// Copyright (c) Microsoft Corporation. All rights reserved.
// Licensed under the MIT License.

#pragma once

#include "core/optimizer/graph_transformer.h"

namespace onnxruntime {

/**
@Class LayerNormFusion

Rewrite graph fusing Layer Normalization subgraph to a single LayerNormalization node.

The formula corresponding to LayerNorm activation subgraph:
(x - mean(x, axis)) / sqrt(var(x, axis)) * scale + bias, where x is the input.

*/
class LayerNormFusion : public GraphTransformer {
 public:
  LayerNormFusion(const std::unordered_set<std::string>& compatible_execution_providers = {}) noexcept
      : GraphTransformer("LayerNormFusion", compatible_execution_providers) {}

  Status ApplyImpl(Graph& graph, bool& modified, int graph_level, const logging::Logger& logger) const override;
};

/**
<<<<<<< HEAD
@Class LayerNormT5Fusion
=======
@Class SimplifiedLayerNormFusion
>>>>>>> b12824fa

Rewrite graph fusing Layer Normalization subgraph to a single LayerNormalization node.

The formula corresponding to LayerNorm activation subgraph:
(x ) / sqrt(var(x, axis)) * scale, where x is the input, and var() is given by mean(x^2, axis).

*/
<<<<<<< HEAD
class LayerNormT5Fusion : public GraphTransformer {
 public:
  LayerNormT5Fusion(const std::unordered_set<std::string>& compatible_execution_providers = {}) noexcept
      : GraphTransformer("LayerNormT5Fusion", compatible_execution_providers) {}
=======
class SimplifiedLayerNormFusion : public GraphTransformer {
 public:
  SimplifiedLayerNormFusion(const std::unordered_set<std::string>& compatible_execution_providers = {}) noexcept
      : GraphTransformer("SimplifiedLayerNormFusion", compatible_execution_providers) {}
>>>>>>> b12824fa

  Status ApplyImpl(Graph& graph, bool& modified, int graph_level, const logging::Logger& logger) const override;
};

}  // namespace onnxruntime<|MERGE_RESOLUTION|>--- conflicted
+++ resolved
@@ -25,11 +25,7 @@
 };
 
 /**
-<<<<<<< HEAD
-@Class LayerNormT5Fusion
-=======
 @Class SimplifiedLayerNormFusion
->>>>>>> b12824fa
 
 Rewrite graph fusing Layer Normalization subgraph to a single LayerNormalization node.
 
@@ -37,17 +33,10 @@
 (x ) / sqrt(var(x, axis)) * scale, where x is the input, and var() is given by mean(x^2, axis).
 
 */
-<<<<<<< HEAD
-class LayerNormT5Fusion : public GraphTransformer {
- public:
-  LayerNormT5Fusion(const std::unordered_set<std::string>& compatible_execution_providers = {}) noexcept
-      : GraphTransformer("LayerNormT5Fusion", compatible_execution_providers) {}
-=======
 class SimplifiedLayerNormFusion : public GraphTransformer {
  public:
   SimplifiedLayerNormFusion(const std::unordered_set<std::string>& compatible_execution_providers = {}) noexcept
       : GraphTransformer("SimplifiedLayerNormFusion", compatible_execution_providers) {}
->>>>>>> b12824fa
 
   Status ApplyImpl(Graph& graph, bool& modified, int graph_level, const logging::Logger& logger) const override;
 };
