//// Copyright (c) Microsoft Corporation. All rights reserved.
// Licensed under the MIT License.

#pragma once

#include <memory>
#include <map>
#include <unordered_map>
#include <vector>

#include "gsl/gsl"

#include "core/common/common.h"
#include "core/common/logging/logging.h"
#include "core/common/profiler.h"
#include "core/framework/allocation_planner.h"
#include "core/framework/callback.h"
#include "core/framework/data_transfer_manager.h"
#include "core/framework/execution_providers.h"
#include "core/framework/feeds_fetches_manager.h"
#include "core/framework/framework_common.h"
#include "core/framework/fuse_nodes_funcs.h"
#include "core/framework/kernel_registry_manager.h"
#include "core/framework/mem_pattern.h"
#include "core/framework/ml_value.h"
#include "core/framework/node_index_info.h"
#include "core/framework/op_kernel.h"
#include "core/framework/ort_value_name_idx_map.h"
#include "core/graph/graph_viewer.h"
#include "core/graph/onnx_protobuf.h"
#include "core/platform/ort_mutex.h"
#include "core/platform/path_lib.h"
#include "core/platform/threadpool.h"

namespace flatbuffers {
class FlatBufferBuilder;
template <typename T>
struct Offset;
}  // namespace flatbuffers

namespace onnxruntime {

namespace experimental {
namespace fbs {
struct SessionState;
}  // namespace fbs
}  // namespace experimental

class ExecutionProviders;
class KernelDef;
class OpKernel;
class NodeIndexInfo;
struct SequentialExecutionPlan;
struct MemoryPatternGroup;

/**
 * SessionState should be modified by the inference session class only.
 * It is supposed to be passed by const-ref only to all the executors.
 * This class owns all the initializers.
 * Brief usage:
 *   SessionState s(...);
 *   <process subgraphs to populate subgraph SessionState instances>
 *   <run transformers or any other graph editing steps>
 *   for(...) // copy initializers from GraphProto format in Graph to OrtValue format in SessionState
        s.AddInitializedTensor(...);
 *   s.CleanInitializedTensorsFromGraph(); // remove GraphProto instances from Graph if not needed
 *
 *   s.CreateGraphInfo();
 *   s.CreateKernels(...);
 * Then you can use:
 *   s.GetKernel(...);
 */
class SessionState {
 public:
  SessionState(Graph& graph,
               const ExecutionProviders& execution_providers,
               bool enable_mem_pattern,
               concurrency::ThreadPool* thread_pool,
               concurrency::ThreadPool* inter_op_thread_pool,
               const DataTransferManager& data_transfer_mgr,
               const logging::Logger& logger,
               profiling::Profiler& profiler,
               bool use_deterministic_compute = false)
      : graph_(graph),
        execution_providers_(execution_providers),
        logger_(logger),
        profiler_(profiler),
        enable_mem_pattern_(enable_mem_pattern),
        thread_pool_(thread_pool),
        inter_op_thread_pool_(inter_op_thread_pool),
        data_transfer_mgr_(data_transfer_mgr),
        use_deterministic_compute_(use_deterministic_compute) {
    SetupAllocators();
  }

  ~SessionState() {
    for (auto* p : session_kernels_) {
      delete p;
    }
    for (auto& kvp : deleter_for_initialized_tensors_) {
      kvp.second.f(kvp.second.param);
    }
  }

  // Graph viewer. CreateGraphInfo must have been called previously.
  const GraphViewer& GetGraphViewer() const noexcept { return *graph_viewer_.get(); };

  // kernels
  // Get kernel for specified node.
  // It should called right before graph execution only.
  const OpKernel* GetKernel(size_t node_id) const {
    return (node_id < session_kernels_.size()) ? session_kernels_[node_id] : nullptr;
  }

  OpKernel* GetMutableKernel(size_t node_id) {
    return (node_id < session_kernels_.size()) ? session_kernels_[node_id] : nullptr;
  }

  const ExecutionProviders& GetExecutionProviders() const noexcept { return execution_providers_; }

  /**
  Get the allocator for the given OrtMemoryInfo location
  */
  AllocatorPtr GetAllocator(const OrtMemoryInfo& location) const noexcept;

  /** Get the allocator for a given OrtDevice. The first allocator that matches will be returned. */
  AllocatorPtr GetAllocator(OrtDevice device) const noexcept;

  const OrtValueNameIdxMap& GetOrtValueNameIdxMap() const noexcept { return ort_value_name_idx_map_; }

  /**
   * Adds an initialized tensor (weight) so that it can be used by the
   * execution frame to setup the appropriate OrtValue vectors.
   * This function will take a shallow copy of d if d is not NULL.
   * If 'constant' is true the tensor value cannot be overridden by an input at runtime.
   */
  Status AddInitializedTensor(int ort_value_index, const OrtValue& ort_value, const OrtCallback* d, bool constant);

  /**
   * Gets the map of ort_value_index to initialized tensors (weights) so that it can be used by the
   * execution frame to setup the appropriate OrtValue vectors.
   * The lifetime of returned OrtValues are limited by this SessionState object.
   */
  const std::unordered_map<int, OrtValue>& GetInitializedTensors() const;

  /**
   * Gets the map of ort_value_index to initialized tensors (e.g. weights) that are constant
   * and cannot be overridden at runtime.
   * The lifetime of returned OrtValues are limited by this SessionState object.
   */
  const std::unordered_map<int, OrtValue>& GetConstantInitializedTensors() const;

#ifdef ENABLE_TRAINING
  /**
  Get some initialized tensors (weights).
  @param interested_weights The names of the weights to retrieve.
  @param allow_missing_weights Whether to allow names in interested_weights
         with no corresponding weight.
  @param[out] retrieved_weights The retrieved weights.
  @return The status of the operation.
  */
  Status GetInitializedTensors(
      const std::unordered_set<std::string>& interested_weights,
      bool allow_missing_weights, NameMLValMap& retrieved_weights) const;

  /**
  Get some initialized tensors (weights).
  Any names in interested_weights with no corresponding weight are ignored.
  */
  NameMLValMap GetInitializedTensors(const std::unordered_set<std::string>& interested_weights) const;
#endif

  // execution plan. nullptr until FinalizeSessionState is called
  const SequentialExecutionPlan* GetExecutionPlan() const;
  /**
  Get the logger for this session.
  Falls back to returning Logging::LoggingManager::DefaultLogger if SetLogger has not been called.
  */
  const logging::Logger& Logger() const noexcept { return logger_; }

  /**
  Get the profiler for this session. It needs to be enabled via the InferenceSession to perform
  profiling actions.
  */
  profiling::Profiler& Profiler() const noexcept { return profiler_; }

  /**
  Get cached memory pattern based on input shapes
  */
  const MemoryPatternGroup* GetMemoryPatternGroup(
      const std::vector<std::reference_wrapper<const TensorShape>>& input_shapes,
      const std::vector<int>& feed_mlvalue_idxs,
      std::unordered_map<int, TensorShape>& inferred_shapes) const;

  /**
  Set generated memory pattern with a given input shapes.
  Const as it's an internal cache update only.
  */
  Status UpdateMemoryPatternGroupCache(const std::vector<std::reference_wrapper<const TensorShape>>& input_shape,
                                       std::unique_ptr<MemoryPatternGroup> mem_patterns) const;

  bool GetUseDeterministicCompute() const { return use_deterministic_compute_; }

  /**
  Get enable memory pattern flag
  */
  bool GetEnableMemoryPattern() const;

  /**
  Update enable_mem_pattern_ flag according to the presence of graph inputs' shape
  If any one of the graph input is shapeless, enable_mem_pattern_ will be set to false
  */
  void ResolveMemoryPatternFlag();

  struct NodeInfo {
    /**
     *
     * \param index0
     * \param p_node0 Nullable
     * \param kci0 Nullable
     */
    NodeInfo(size_t index0, const onnxruntime::Node* p_node0, const KernelCreateInfo* kci0, const OrtDevice& device0)
        : index(index0), p_node(p_node0), kci(kci0), device(&device0) {}

    size_t index;
    // Nullable
    const onnxruntime::Node* p_node = nullptr;
    // Nullable
    const KernelCreateInfo* kci = nullptr;
    const OrtDevice* device = nullptr;
  };

  using NameNodeInfoMapType = std::unordered_map<std::string, std::vector<NodeInfo>>;

  common::Status AddInputNameToNodeInfoMapping(const std::string& input_name, const NodeInfo& node_info);
  common::Status GetInputNodeInfo(const std::string& input_name, std::vector<NodeInfo>& node_info_vec) const;
  const NameNodeInfoMapType& GetInputNodeInfoMap() const;

  void AddOutputNameToNodeInfoMapping(const std::string& output_name, const NodeInfo& node_info);
  common::Status GetOutputNodeInfo(const std::string& output_name, std::vector<NodeInfo>& node_info_vec) const;
  const NameNodeInfoMapType& GetOutputNodeInfoMap() const;

  // Get the KernelCreateInfo entry for a node. SessionState must be finalized before calling.
  const KernelCreateInfo& GetNodeKernelCreateInfo(NodeIndex node_index) const;

  /// Return SessionState for the given Node index and attribute name if found.
  const SessionState* GetSubgraphSessionState(onnxruntime::NodeIndex index, const std::string& attribute_name) const;

  concurrency::ThreadPool* GetThreadPool() const noexcept { return thread_pool_; }
  concurrency::ThreadPool* GetInterOpThreadPool() const noexcept { return inter_op_thread_pool_; }

  bool ExportDll() const noexcept { return export_fused_dll_; }
  void SetExportDllFlag(bool flag) noexcept { export_fused_dll_ = flag; }

  const FuncManager& GetFuncMgr() const noexcept { return fused_funcs_mgr_; }
  FuncManager& GetMutableFuncMgr() noexcept { return fused_funcs_mgr_; }

  const DataTransferManager& GetDataTransferMgr() const noexcept { return data_transfer_mgr_; }

  std::vector<BufferUniquePtr>& GetMutableWeightsBuffers() noexcept { return weights_buffers_; }

  const NodeIndexInfo& GetNodeIndexInfo() const;

#if !defined(ORT_MINIMAL_BUILD)
  void UpdateToBeExecutedNodes(const std::vector<int>& fetch_mlvalue_idxs);
  const std::unordered_set<NodeIndex>* GetToBeExecutedNodes(const std::vector<int>& fetch_mlvalue_idxs) const;
  Status SaveToOrtFormat(flatbuffers::FlatBufferBuilder& builder,
                         flatbuffers::Offset<onnxruntime::experimental::fbs::SessionState>& fbs_session_state) const;
#endif

#if defined(ENABLE_ORT_FORMAT_LOAD)
  Status LoadFromOrtFormat(const onnxruntime::experimental::fbs::SessionState& fbs_session_state,
                           const KernelRegistryManager& kernel_registry_manager);
#endif

  Status FinalizeSessionState(const std::basic_string<PATH_CHAR_TYPE>& graph_loc,
                              KernelRegistryManager& kernel_registry_manager,
                              const SessionOptions& session_options = {},
                              const onnxruntime::experimental::fbs::SessionState* serialized_session_state = nullptr,
                              bool remove_initializers = true);

<<<<<<< HEAD
#ifdef ENABLE_TRAINING
  Status GenerateActivationMemoryPatterns(MemoryPatternGroup* output,
                                          std::unordered_map<std::string, int64_t>& symbolic_map,
                                          std::unordered_map<int, TensorShape>& resolved_shapes) const;
#endif
=======
  SessionState* Parent() {
    return parent_;
  }
>>>>>>> 88c37042

 private:
  ORT_DISALLOW_COPY_ASSIGNMENT_AND_MOVE(SessionState);

  void SetupAllocators();

  // Populate OrtValueNameIdxMap and create the graph viewer.
  void CreateGraphInfo();

  // create kernels using info in kernel_create_info_map_
  Status CreateKernels(const KernelRegistryManager& custom_registry_manager);

  // remove TensorProto versions of initializers from Graph instance
  // (replaced byOrtValue instances in initialized_tensors_)
  void CleanInitializedTensorsFromGraph();

  /**
  * Prepack the constant initialized tensors for better performance.
  * The original constant initialized tensors will be removed to save memory.
  */
  Status PrepackConstantInitializedTensors(std::unordered_map<std::string, size_t>& constant_initializers_use_count);

  SessionState* GetMutableSubgraphSessionState(onnxruntime::NodeIndex index, const std::string& attribute_name);

  Status CreateSubgraphSessionState();

  void AddSubgraphSessionState(onnxruntime::NodeIndex index, const std::string& attribute_name,
                               std::unique_ptr<SessionState> session_state);

#if !defined(ORT_MINIMAL_BUILD)
  Status PopulateKernelCreateInfo(KernelRegistryManager& kernel_registry_manager);
#endif

  Status FinalizeSessionStateImpl(const std::basic_string<PATH_CHAR_TYPE>& graph_loc,
                                  KernelRegistryManager& kernel_registry_manager,
                                  _In_opt_ const Node* parent_node,
                                  const SessionOptions& session_options,
                                  bool remove_initializers,
                                  std::unordered_map<std::string, size_t>& constant_initializers_use_count);

#ifdef ENABLE_TRAINING
  Status GeneratePatternGroupCache(
      const std::vector<std::reference_wrapper<const TensorShape>>& input_shape,
      const std::vector<int>& feed_mlvalue_idxs,
      MemoryPatternGroup* output,
      std::unordered_map<int, TensorShape>& inferred_shapes) const;
#endif

  // KernelCreateInfo for each node so we do kernel lookup once
  std::unordered_map<NodeIndex, gsl::not_null<const KernelCreateInfo*>> kernel_create_info_map_;

  // cache of the constructed kernels to avoid spending construction time per executor
  std::vector<OpKernel*> session_kernels_;
  Graph& graph_;
  std::unique_ptr<GraphViewer> graph_viewer_;  // GraphViewer for const access to Graph

  const ExecutionProviders& execution_providers_;

  // currently the allocator type is an implementation detail and we don't make any  behavioral choices based on it,
  // so exclude it from the key comparison for allocator_idx_map_.
  // we also don't expect to have two allocators with the same name, one using an arena and one not.
  struct OrtMemoryInfoLessThanIgnoreAllocType {
    bool operator()(const OrtMemoryInfo& lhs, const OrtMemoryInfo& rhs) const {
      //if (lhs.alloc_type != rhs.alloc_type)
      //  return lhs.alloc_type < rhs.alloc_type;
      if (lhs.mem_type != rhs.mem_type)
        return lhs.mem_type < rhs.mem_type;

      if (lhs.id != rhs.id)
        return lhs.id < rhs.id;

      return strcmp(lhs.name, rhs.name) < 0;
    }
  };

  // using std::map as OrtMemoryInfo would need a custom hash function to be used with std::unordered_map,
  // and as this isn't considered performance critical currently it's not worth the maintenance overhead of adding one.
  // We do get an allocator from ExecutionFrame so this is looked up frequently, however there most likely aren't many
  // entries in the map
  //
  // NOTE: We store a delegate to get the allocator to support scenarios such as the CUDA EP where a thread_local
  // allocator is returned.
  //
  // TODO: The CUDA EP may not need to use the per-thread allocator for allocations that would use this map
  // (e.g. primarily from ExecutionFrame and utils::Copy{Inputs|Outputs}AcrossDevices). It does need it
  // for internal allocations by CUDAExecutionProvider::GetScratchBuffer, but could access the per-thread allocator
  // directly instead of going through CUDAExecutionProvider::GetAllocator.
  // If that can be validated we could simply store the AllocatorPtr here and get rid of the delegate.
  std::map<OrtMemoryInfo, std::function<AllocatorPtr(int id, OrtMemType mem_type)>,
           OrtMemoryInfoLessThanIgnoreAllocType>
      allocators_;

  OrtValueNameIdxMap ort_value_name_idx_map_;

  // initialized tensors
  std::unordered_map<int, OrtValue> initialized_tensors_;  // key is ort_value_index
  // subset of initialized_tensors_ that are constant and cannot be overridden at runtime
  std::unordered_map<int, OrtValue> constant_initialized_tensors_;

  // This data structure is for uninitializing string tensors and
  // munmap memory region and close file descriptor
  std::unordered_map<int, OrtCallback> deleter_for_initialized_tensors_;
  std::vector<BufferUniquePtr> weights_buffers_;
  std::unique_ptr<SequentialExecutionPlan> p_seq_exec_plan_ = nullptr;

  const logging::Logger& logger_;
  profiling::Profiler& profiler_;

  // switch for enable memory pattern optimization or not.
  bool enable_mem_pattern_;

  // lock for the mem_patterns_
  mutable OrtMutex mem_patterns_lock_;

  // cache for the generated mem_patterns. key is calculated based on input shapes.
  mutable std::map<int64_t, std::unique_ptr<MemoryPatternGroup>> mem_patterns_;
  mutable std::map<int64_t, std::unordered_map<int, TensorShape>> shape_patterns_;

  NameNodeInfoMapType input_names_to_nodeinfo_mapping_;
  NameNodeInfoMapType output_names_to_nodeinfo_mapping_;

  // subgraph SessionState. entry for node containing subgraph, with value containing attribute:SessionState pair
  // as a node may contain multiple subgraphs (e.g. 'If' has one for both the 'then' and 'else' branches).
  using SubgraphSessionStateMap =
      std::unordered_map<onnxruntime::NodeIndex, std::unordered_map<std::string, std::unique_ptr<SessionState>>>;
  SubgraphSessionStateMap subgraph_session_states_;

  // either threadpool could be nullptr
  concurrency::ThreadPool* const thread_pool_{};
  concurrency::ThreadPool* const inter_op_thread_pool_{};

  bool export_fused_dll_ = false;
  FuncManager fused_funcs_mgr_;
  const DataTransferManager& data_transfer_mgr_;

  bool use_deterministic_compute_;

  std::unique_ptr<NodeIndexInfo> node_index_info_;
  std::multimap<int, std::unique_ptr<FeedsFetchesManager>> cached_feeds_fetches_managers_;

#if !defined(ORT_MINIMAL_BUILD)
  std::map<std::vector<int>, std::unordered_set<NodeIndex>> to_be_executed_nodes_;
#endif

  SessionState* parent_ = nullptr;
  //Assign each graph in each session an unique id.
#ifdef ONNXRUNTIME_ENABLE_INSTRUMENT
  int graph_id_ = 0;
  int next_graph_id_ = 1;

  void GenerateGraphId() {
    SessionState* p = this;
    while (p->parent_ != nullptr) p = p->parent_;
    graph_id_ = p->next_graph_id_++;
  }
#endif
};

}  // namespace onnxruntime<|MERGE_RESOLUTION|>--- conflicted
+++ resolved
@@ -279,17 +279,15 @@
                               const onnxruntime::experimental::fbs::SessionState* serialized_session_state = nullptr,
                               bool remove_initializers = true);
 
-<<<<<<< HEAD
+  SessionState* Parent() {
+    return parent_;
+  }
+
 #ifdef ENABLE_TRAINING
   Status GenerateActivationMemoryPatterns(MemoryPatternGroup* output,
                                           std::unordered_map<std::string, int64_t>& symbolic_map,
                                           std::unordered_map<int, TensorShape>& resolved_shapes) const;
 #endif
-=======
-  SessionState* Parent() {
-    return parent_;
-  }
->>>>>>> 88c37042
 
  private:
   ORT_DISALLOW_COPY_ASSIGNMENT_AND_MOVE(SessionState);
